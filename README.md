## Mask RCNN

[This medium article on Faster RCNN](https://medium.com/@fractaldle/guide-to-build-faster-rcnn-in-pytorch-95b10c273439) and [this medium article on Mask RCNN](https://medium.com/@fractaldle/mask-r-cnn-unmasked-c029aa2f1296) is really helpful in explaining the mechanics of the model.

## Known Issues

* Empty images cannot be handled by the current model (the error is intentional and thrown when trying to go through matchers, not sure how an empty image should be evaluated and what loss should be returned, our data contain plenty of empty space in a non-empty image anyways, so I'm not going to try and fix that; right now the empty images are dropped when going through the collate function, and when preprocessing empty images are sometimes dropped to improve efficiency. Note that because of this, infer images will have a much high proportion of images that are empty, which may or may not be a problem).
* This code is not compatible with the `torch.nn.DataParallel` utilities. This is because when distribution happens within the `DataParallel` module, only `torch.Tensor` objects are treated as mini-batches and can be distributed (`scatter()`ed). This results in errors when the module attempts to split single image onto multiple GPUs and the color dimension is corrupted. `DistributedDataParallel()` have to be used and some sample code is available in [`torchvision/references/detection/train.py`](https://github.com/pytorch/vision/blob/master/references/detection/train.py).

## TODOs

<<<<<<< HEAD
- [ ] jupyter notebook to see step by step
- [ ] google static map record no image instances
- [ ] clean up codes, reorganize `utils/` into different experiments, reproduce figures
- [ ] texts on images were classified as houses (remove manually? train with samples?)
=======
- [ ] for experiment0/sample_aoi.py it may be helpful to generate a location specific lat jitter. The approach now is introducing quite a bit of misalignment between chips.
- [ ] for visualizations, tune up the bounding box width and text font size, it is super hard to read when chips are stitched together
- [ ] post processing annotations
    - [ ] texts on images were classified as houses (remove manually? train with samples?)
    - [ ] drop overlapping annotations
>>>>>>> cb2a96f5
<|MERGE_RESOLUTION|>--- conflicted
+++ resolved
@@ -9,15 +9,8 @@
 
 ## TODOs
 
-<<<<<<< HEAD
-- [ ] jupyter notebook to see step by step
-- [ ] google static map record no image instances
-- [ ] clean up codes, reorganize `utils/` into different experiments, reproduce figures
-- [ ] texts on images were classified as houses (remove manually? train with samples?)
-=======
 - [ ] for experiment0/sample_aoi.py it may be helpful to generate a location specific lat jitter. The approach now is introducing quite a bit of misalignment between chips.
 - [ ] for visualizations, tune up the bounding box width and text font size, it is super hard to read when chips are stitched together
 - [ ] post processing annotations
     - [ ] texts on images were classified as houses (remove manually? train with samples?)
-    - [ ] drop overlapping annotations
->>>>>>> cb2a96f5
+    - [ ] drop overlapping annotations