--- conflicted
+++ resolved
@@ -74,16 +74,9 @@
             images = [im.to(self.device) for im in images]
             targets = [{k: v.to(self.device) for k, v in t.items()} for t in targets]
             loss_dict = self.model(images, targets)
-<<<<<<< HEAD
-            from pdb import set_trace; set_trace()
-            loss = np.sum(l for l in loss_dict.values())
-            print("Iteration [{}]: loss: {}".format(i, loss))
-            print(loss_dict)
-=======
             loss = sum([l for l in loss_dict.values()])
             print("Iteration [{}]: loss: {:.4f}".format(i, loss))
             print("; ".join(["{}: {:.4f}".format(k, v) for k, v in loss_dict.items()]) + ".")
->>>>>>> 00f1343c
             self.optimizer.zero_grad()
             loss.backward()
             self.optimizer.step()
